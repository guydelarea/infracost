on:
  push:
    tags:
      - "v*"
name: Upload Release Asset

jobs:
  build:
    name: Upload Release Asset
    runs-on: ubuntu-latest
    steps:
      - name: Checkout code
        uses: actions/checkout@v2

      - name: Build project
        run: |
          make release

      - name: Release
        uses: docker://antonyurchenko/git-release:latest
        env:
          GITHUB_TOKEN: ${{ secrets.GITHUB_TOKEN }}
          DRAFT_RELEASE: "true"
          PRE_RELEASE: "false"
          CHANGELOG_FILE: "none"
          ALLOW_EMPTY_CHANGELOG: "true"
          ALLOW_TAG_PREFIX: "true"
          RELEASE_NAME_PREFIX: "Release "
        with:
          args: |
            ./build/infracost-linux-amd64.tar.gz
            ./build/infracost-windows-amd64.tar.gz
            ./build/infracost-darwin-amd64.tar.gz
<<<<<<< HEAD
=======
            ./build/infracost-darwin-arm64.tar.gz
            ./docs/generated/docs.tar.gz
>>>>>>> c674a5f1

      - name: Build and push Docker images
        uses: docker/build-push-action@v1
        with:
          username: ${{ secrets.DOCKER_USERNAME }}
          password: ${{ secrets.DOCKER_PASSWORD }}
          repository: ${{ secrets.DOCKER_ORG }}/${{ secrets.DOCKER_REPOSITORY }}
          tags: latest
          tag_with_ref: true

      - name: Update Homebrew formula
        uses: dawidd6/action-homebrew-bump-formula@v3
        with:
          token: ${{secrets.HOMEBREW_RELEASE_TOKEN}}
          formula: infracost<|MERGE_RESOLUTION|>--- conflicted
+++ resolved
@@ -31,11 +31,8 @@
             ./build/infracost-linux-amd64.tar.gz
             ./build/infracost-windows-amd64.tar.gz
             ./build/infracost-darwin-amd64.tar.gz
-<<<<<<< HEAD
-=======
             ./build/infracost-darwin-arm64.tar.gz
             ./docs/generated/docs.tar.gz
->>>>>>> c674a5f1
 
       - name: Build and push Docker images
         uses: docker/build-push-action@v1
